--- conflicted
+++ resolved
@@ -21,7 +21,6 @@
     path::PathBuf,
 };
 
-<<<<<<< HEAD
 use thiserror::Error;
 
 use crate::{
@@ -33,17 +32,13 @@
 
 use super::{
     namespace::{AsNamespace, Namespace},
+    sealed,
     Force,
     Refspec,
     SymbolicRef,
 };
 
 use identities::git::Urn;
-=======
-use crate::{git::ext, peer::PeerId, uri::RadUrn};
-
-use super::{namespace::AsNamespace, sealed, Force, Refspec, SymbolicRef};
->>>>>>> 96cad637
 
 /// Type witness for a [`Reference`] that should point to a single reference.
 pub type One = ext::RefLike;
